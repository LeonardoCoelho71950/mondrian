/*
// This software is subject to the terms of the Eclipse Public License v1.0
// Agreement, available at the following URL:
// http://www.eclipse.org/legal/epl-v10.html.
// You must accept the terms of that agreement to use this software.
//
// Copyright (C) 1998-2005 Julian Hyde
// Copyright (C) 2005-2015 Pentaho and others
// All Rights Reserved.
//
// jhyde, 21 January, 1999
*/
package mondrian.test;

import mondrian.calc.impl.ConstantCalcTest;
import mondrian.olap.*;
import mondrian.olap.fun.*;
import mondrian.olap.fun.vba.ExcelTest;
import mondrian.olap.fun.vba.VbaTest;
import mondrian.olap.type.TypeTest;
import mondrian.olap4j.XmlaExtraTest;
import mondrian.rolap.*;
import mondrian.rolap.agg.*;
import mondrian.rolap.aggmatcher.*;
<<<<<<< HEAD
import mondrian.rolap.sql.*;
=======
import mondrian.rolap.sql.CodeSetTest;
import mondrian.rolap.sql.CrossJoinArgFactoryTest;
import mondrian.rolap.sql.SelectNotInGroupByTest;
import mondrian.rolap.sql.SqlQueryTest;
>>>>>>> df06c731
import mondrian.server.FileRepositoryTest;
import mondrian.spi.impl.SybaseDialectTest;
import mondrian.test.build.CodeComplianceTest;
import mondrian.test.clearview.*;
import mondrian.test.comp.ResultComparatorTest;
import mondrian.udf.CurrentDateMemberUdfTest;
import mondrian.udf.NullValueTest;
import mondrian.util.*;
import mondrian.xmla.*;
import mondrian.xmla.impl.DynamicDatasourceXmlaServletTest;
import mondrian.xmla.test.XmlaTest;

import junit.framework.Test;
import junit.framework.*;

import org.apache.log4j.Logger;

import java.io.PrintWriter;
import java.lang.reflect.Method;
import java.lang.reflect.Modifier;
import java.util.Enumeration;
import java.util.*;
import java.util.regex.Pattern;

/**
 * Main test suite for Mondrian.
 *
 * <p>The {@link #suite()} method returns a suite which contains all other
 * Mondrian tests.
 *
 * @author jhyde
 */
public class Main extends TestSuite {
    private static final Logger logger = Logger.getLogger(Main.class);
    /**
     * Scratch area to store information on the emerging test suite.
     */
    private static Map<TestSuite, String> testSuiteInfo =
        new HashMap<TestSuite, String>();

    private static final boolean RUN_OPTIONAL_TESTS = false;

    /**
     * Entry point to run test suite from the command line.
     *
     * @param args Command-line parameters.
     */
    public static void main(String[] args) {
        new Main().runSafe(args);
    }

    /**
     * Runs the suite, catching any exceptions and printing their stack trace.
     *
     * @param args Command-line arguments
     */
    private void runSafe(String[] args) {
        try {
            run(args);
        } catch (Exception e) {
            PrintWriter pw = new PrintWriter(System.out);
            pw.println("mondrian.test.Main received exception:");
            String[] errors = Util.convertStackToString(e);
            for (String error : errors) {
                pw.println(error);
            }
            pw.flush();
            System.exit(1);
        }
    }

    /**
     * Creates and runs the root test suite.
     *
     * @param args Command-line arguments
     * @throws Exception on error
     */
    private void run(String[] args) throws Exception {
        final MondrianProperties properties = MondrianProperties.instance();
        Test test = suite();
        if (args.length == 1 && args[0].equals("-l")) {
            // Only lists the tests to run if invoking ant test-nobuild next.
            return;
        }

        if (properties.Warmup.get()) {
            System.out.println("Starting warmup run...");
            MondrianTestRunner runner = new MondrianTestRunner();
            TestResult tres = runner.doRun(test);
            if (!tres.wasSuccessful()) {
                System.out.println(
                    "Warmup run failed. Regular tests will not be run.");
                System.exit(1);
            }
            System.out.println("Warmup run complete. Starting regular run...");
        }
        MondrianTestRunner runner = new MondrianTestRunner();
        runner.setIterations(properties.Iterations.get());
        System.out.println("Iterations=" + properties.Iterations.get());
        runner.setVUsers(properties.VUsers.get());
        runner.setTimeLimit(properties.TimeLimit.get());
        TestResult tres = runner.doRun(test);
        if (!tres.wasSuccessful()) {
            System.exit(1);
        }
    }

    /**
     * Creates a TestSuite to test the whole of mondrian. Methods with the
     * signature <code>public static Test suite()</code> are recognized
     * automatically by JUnit test-harnesses; see {@link TestSuite}.
     *
     * @return test suite
     * @throws Exception on error
     */
    public static Test suite() throws Exception {
        MondrianProperties properties = MondrianProperties.instance();
        String testName = properties.TestName.get();
        String testClass = properties.TestClass.get();

        System.out.println("testName: " + testName);
        System.out.println("testClass: " + testClass);
        System.out.println(
            "java.version: " + System.getProperty("java.version"));

        TestSuite suite = new TestSuite();
        if (testClass != null && !testClass.equals("")) {
            //noinspection unchecked
            Class<? extends TestCase> clazz =
                (Class<? extends TestCase>) Class.forName(testClass);

            // use addTestSuite only if the class has test methods
            // Allows you to run individual queries with ResultComparatorTest

            boolean matchTestMethods = false;
            if (Test.class.isAssignableFrom(clazz)) {
                Method[] methods = clazz.getMethods();
                for (int i = 0; i < methods.length && !matchTestMethods; i++) {
                    matchTestMethods = methods[i].getName().startsWith("test");
                }
            }

            if (matchTestMethods) {
                // e.g. testClass = "mondrian.test.FoodMartTestCase",
                // the name of a class which extends TestCase. We will invoke
                // every method which starts with 'test'. (If "testName" is set,
                // we'll filter this list later.)
                addTest(suite, clazz);
            } else {
                // e.g. testClass = "mondrian.olap.fun.BuiltinFunTable". Class
                // does not implement Test, so look for a 'public [static]
                // Test suite()' method.
                Method method = clazz.getMethod("suite", new Class[0]);
                TestCase target;
                if (Modifier.isStatic(method.getModifiers())) {
                    target = null;
                } else {
                    target = clazz.newInstance();
                }
                Object o = method.invoke(target);
                addTest(suite, (Test) o, clazz.getName() + method.getName());
            }
        } else {
            if (RUN_OPTIONAL_TESTS) {
                addTest(suite, SegmentLoaderTest.class); // 2f, 1e as of 13571
                addTest(suite, AggGenTest.class); // passes
                addTest(suite, DefaultRuleTest.class); // passes
                addTest(suite, SelectNotInGroupByTest.class);
                addTest(suite, CVConcurrentMdxTest.class);
                addTest(suite, CacheHitTest.class);
                addTest(suite, ConcurrentMdxTest.class);
                addTest(suite, MemHungryTest.class, "suite");
                addTest(suite, MultiDimTest.class, "suite");
                addTest(suite, MultiDimVCTest.class, "suite");
                addTest(suite, MultiLevelTest.class, "suite");
                addTest(suite, MultiLevelVCTest.class, "suite");
                addTest(suite, PartialCacheTest.class, "suite");
                addTest(suite, PartialCacheVCTest.class, "suite");
                addTest(suite, QueryAllTest.class, "suite");
                addTest(suite, QueryAllVCTest.class, "suite");
                addTest(suite, Base64Test.class);
                addTest(suite, CodeComplianceTest.class);
                return suite;
            }
            addTest(suite, SegmentBuilderTest.class);
            addTest(suite, NativeFilterMatchingTest.class);
            addTest(suite, RolapConnectionTest.class);
            addTest(suite, FilteredIterableTest.class);
            addTest(suite, HighDimensionsTest.class);
            addTest(suite, IndexedValuesTest.class);
            addTest(suite, MemoryMonitorTest.class);
            addTest(suite, ObjectPoolTest.class);
            addTest(suite, Ssas2005CompatibilityTest.OldBehaviorTest.class);
            addTest(suite, DialectTest.class);
            addTest(suite, ResultComparatorTest.class, "suite");
            addTest(suite, DrillThroughTest.class);
            addTest(suite, ScenarioTest.class);
            addTest(suite, BasicQueryTest.class);
            addTest(suite, SegmentCacheTest.class);
            addTest(suite, CVBasicTest.class, "suite");
            addTest(suite, GrandTotalTest.class, "suite");
            addTest(suite, HangerDimensionTest.class, "suite");
            addTest(suite, MetricFilterTest.class, "suite");
            addTest(suite, MiscTest.class, "suite");
            addTest(suite, PredicateFilterTest.class, "suite");
            addTest(suite, SubTotalTest.class, "suite");
            addTest(suite, SummaryMetricPercentTest.class, "suite");
            addTest(suite, SummaryTest.class, "suite");
            addTest(suite, TopBottomTest.class, "suite");
            addTest(suite, OrderTest.class, "suite");
            addTest(suite, CacheControlTest.class);
            addTest(suite, MemberCacheControlTest.class);
            addTest(suite, FunctionTest.class);
            addTest(suite, CurrentDateMemberUdfTest.class);
            addTest(suite, PartialSortTest.class);
            addTest(suite, VbaTest.class);
            addTest(suite, ExcelTest.class);
            addTest(suite, HierarchyBugTest.class);
            addTest(suite, ScheduleTest.class);
            addTest(suite, UtilTestCase.class);
            addTest(suite, PartiallyOrderedSetTest.class);
            addTest(suite, ConcatenableListTest.class);
            addTest(suite, ExpiringReferenceTest.class);
            addTest(suite, Olap4jTest.class);
            addTest(suite, SortTest.class);
            if (isRunOnce()) {
                addTest(suite, TestAggregationManager.class);
            }
            addTest(suite, VirtualCubeTest.class);
            addTest(suite, ParameterTest.class);
            addTest(suite, AccessControlTest.class);
            addTest(suite, ParserTest.class);
            addTest(suite, CustomizedParserTest.class);
            addTest(suite, SolveOrderScopeIsolationTest.class);
            addTest(suite, ParentChildHierarchyTest.class);
            addTest(suite, Olap4jTckTest.class, "suite");
            addTest(suite, MondrianServerTest.class);
            addTest(suite, XmlaBasicTest.class);
            addTest(suite, XmlaMetaDataConstraintsTest.class);
            addTest(suite, XmlaErrorTest.class);
            addTest(suite, XmlaExcel2000Test.class);
            addTest(suite, XmlaExcelXPTest.class);
            addTest(suite, XmlaExcel2007Test.class);
            addTest(suite, XmlaCognosTest.class);
            addTest(suite, XmlaTabularTest.class);
            addTest(suite, XmlaTests.class);
            addTest(suite, DynamicDatasourceXmlaServletTest.class);
            addTest(suite, XmlaTest.class, "suite");
            addTest(suite, XmlaDimensionPropertiesTest.class);
            if (isRunOnce()) {
                addTest(suite, TestCalculatedMembers.class);
            }
            addTest(suite, CompoundSlicerTest.class);
            addTest(suite, RaggedHierarchyTest.class);
            addTest(suite, NonEmptyPropertyForAllAxisTest.class);
            addTest(suite, InlineTableTest.class);
            addTest(suite, CompatibilityTest.class);
            addTest(suite, CaptionTest.class);
            addTest(suite, UdfTest.class);
            addTest(suite, NullValueTest.class);
            addTest(suite, NamedSetTest.class);
            addTest(suite, NativeSetEvaluationTest.class);
            addTest(suite, PropertiesTest.class);
            addTest(suite, MultipleHierarchyTest.class);
            addTest(suite, I18nTest.class);
            addTest(suite, FormatTest.class);
            addTest(suite, ParallelTest.class);
            addTest(suite, SchemaVersionTest.class);
            addTest(suite, SchemaTest.class);
            addTest(suite, DefaultRecognizerTest.class);
            addTest(suite, PerformanceTest.class);
            // GroupingSetQueryTest must be run before any test derived from
            // CsvDBTestCase
            addTest(suite, GroupingSetQueryTest.class);
            addTest(suite, CmdRunnerTest.class);
            addTest(suite, DataSourceChangeListenerTest.class);
            addTest(suite, ModulosTest.class);
            addTest(suite, PrimeFinderTest.class);
            addTest(suite, CellKeyTest.class);
            addTest(suite, RolapAxisTest.class);
            addTest(suite, CrossJoinTest.class);
            if (Bug.BugMondrian503Fixed) {
                addTest(suite, RolapResultTest.class);
            }
            addTest(suite, ConstantCalcTest.class);
            addTest(suite, SharedDimensionTest.class);
            addTest(suite, CellPropertyTest.class);
            addTest(suite, QueryTest.class);
            addTest(suite, RolapSchemaReaderTest.class);
            addTest(suite, RolapCubeTest.class);
            addTest(suite, RolapStarTest.class);
            addTest(suite, RolapSchemaPoolTest.class);
            addTest(suite, NullMemberRepresentationTest.class);
            addTest(suite, IgnoreUnrelatedDimensionsTest.class);
            addTest(
                suite,
                IgnoreMeasureForNonJoiningDimensionInAggregationTest.class);
            addTest(suite, SetFunDefTest.class);
            addTest(suite, VisualTotalsTest.class);
            addTest(suite, AggregationOnDistinctCountMeasuresTest.class);
            addTest(suite, NonCollapsedAggTest.class);
            addTest(suite, SpeciesNonCollapsedAggTest.class);
            addTest(suite, UsagePrefixTest.class);
            addTest(suite, BitKeyTest.class);
            addTest(suite, TypeTest.class);
            addTest(suite, SteelWheelsSchemaTest.class);
            addTest(suite, MultipleColsInTupleAggTest.class);
            addTest(suite, DynamicSchemaProcessorTest.class);
            addTest(suite, MonitorTest.class);
            addTest(suite, DeadlockTest.class);

            addTest(suite, BlockingHashMapTest.class);
            addTest(suite, FileRepositoryTest.class);
            addTest(suite, XmlaExtraTest.class);
            addTest(suite, CrossJoinArgFactoryTest.class);
            addTest(suite, UnionFunDefTest.class);
            addTest(suite, SybaseDialectTest.class);
<<<<<<< HEAD
            addTest(suite, IdBatchResolverTest.class);
            addTest(suite, MemberCacheHelperTest.class);
            addTest(suite, EffectiveMemberCacheTest.class);
=======
            addTest(suite, SqlStatementTest.class);
>>>>>>> df06c731

            boolean testNonEmpty = isRunOnce();
            if (!MondrianProperties.instance().EnableNativeNonEmpty.get()) {
                testNonEmpty = false;
            }
            if (!MondrianProperties.instance().EnableNativeCrossJoin.get()) {
                testNonEmpty = false;
            }
            if (testNonEmpty) {
                addTest(suite, NonEmptyTest.class);
                addTest(suite, FilterTest.class);
                addTest(suite, NativizeSetFunDefTest.class);
            } else {
                logger.warn("skipping NonEmptyTests");
            }

            addTest(suite, FastBatchingCellReaderTest.class);
            addTest(suite, SqlQueryTest.class);
            addTest(suite, CodeSetTest.class);

            if (MondrianProperties.instance().EnableNativeCrossJoin.get()) {
                addTest(suite, BatchedFillTest.class, "suite");
            } else {
                logger.warn("skipping BatchedFillTests");
            }

            // Must be the last test.
            addTest(suite, TerminatorTest.class);
        }

        if (testName != null && !testName.equals("")) {
            // Filter the suite,  so that only tests whose names match
            // "testName" (in its entirety) will be run.
            Pattern testPattern = Pattern.compile(testName);
            suite = copySuite(suite,  testPattern);
        }

        String testInfo = testSuiteInfo.get(suite);

        if (testInfo != null && testInfo.length() > 0) {
            System.out.println(testInfo);
        } else {
            System.out.println(
                "No tests to run. Check mondrian.properties setting.");
        }

        System.out.flush();
        return suite;
    }

    /**
     * Checks to see if the tests are running one user, one iteration.
     * Some tests are not thread safe so have to be skipped if this is not true.
     *
     * @return whether the tests are run with one user, one iteration
     */
    private static boolean isRunOnce() {
        final MondrianProperties properties = MondrianProperties.instance();
        return !properties.Warmup.get()
            && properties.VUsers.get() == 1
            && properties.Iterations.get() == 1;
    }

    /**
     * Makes a copy of a suite, filtering certain tests.
     *
     * @param suite Test suite
     * @param testPattern Regular expression of name of tests to include
     * @return copy of test suite
     * @throws Exception on error
     */
    private static TestSuite copySuite(TestSuite suite, Pattern testPattern)
        throws Exception
    {
        TestSuite newSuite = new TestSuite(suite.getName());
        Enumeration<?> tests = suite.tests();
        while (tests.hasMoreElements()) {
            Test test = (Test) tests.nextElement();
            if (test instanceof TestCase) {
                TestCase testCase = (TestCase) test;
                final String testName = testCase.getName();
                if (testPattern == null
                    || testPattern.matcher(testName).matches())
                {
                    addTest(newSuite, test, suite.getName() + testName);
                }
            } else if (test instanceof TestSuite) {
                TestSuite subSuite = copySuite((TestSuite) test, testPattern);
                if (subSuite.countTestCases() > 0) {
                   addTest(newSuite, subSuite, subSuite.getName());
                }
            } else {
                // some other kind of test
                addTest(newSuite, test, " ");
            }
        }
        return newSuite;
    }

    private static void addTest(
        TestSuite suite,
        Class<? extends TestCase> testClass) throws Exception
    {
        int startTestCount = suite.countTestCases();
        suite.addTestSuite(testClass);
        int endTestCount = suite.countTestCases();
        printTestInfo(suite, testClass.getName(), startTestCount, endTestCount);
    }

    private static void addTest(
        TestSuite suite,
        Class<? extends TestCase> testClass,
        String testMethod) throws Exception
    {
        Method method = testClass.getMethod(testMethod);
        Object o = method.invoke(null);
        int startTestCount = suite.countTestCases();
        suite.addTest((Test) o);
        int endTestCount = suite.countTestCases();
        printTestInfo(suite, testClass.getName(), startTestCount, endTestCount);
    }

    private static void addTest(
        TestSuite suite,
        Test tests,
        String testClassName) throws Exception
    {
        int startTestCount = suite.countTestCases();
        suite.addTest(tests);
        int endTestCount = suite.countTestCases();
        printTestInfo(suite, testClassName, startTestCount, endTestCount);
    }

    private static void printTestInfo(
        TestSuite suite, String testClassName, int startCount, int endCount)
    {
        String testInfo = testSuiteInfo.get(suite);
        String newTestInfo =
            "[" + startCount + " - " + endCount + "] : " + testClassName + "\n";
        if (testInfo == null) {
            testInfo = newTestInfo;
        } else {
            testInfo += newTestInfo;
        }
        testSuiteInfo.put(suite, testInfo);
    }

    /**
     * Test that executes last. It can be used to check invariants.
     */
    public static class TerminatorTest extends TestCase {
        public void testSqlStatementExecuteMatchesClose() {
            // Number of successful calls to SqlStatement.execute
            // should match number of calls to SqlStatement.close
            // (excluding calls to close where close has already been called).
            // If there is a mismatch, try debugging by adding SqlStatement.id
            // values to a Set<Long>.
            assertEquals(
                "SqlStatement instances still open: "
                + Counters.SQL_STATEMENT_EXECUTING_IDS,
                Counters.SQL_STATEMENT_EXECUTE_COUNT.get(),
                Counters.SQL_STATEMENT_CLOSE_COUNT.get());
        }
    }
}

// End Main.java<|MERGE_RESOLUTION|>--- conflicted
+++ resolved
@@ -22,14 +22,7 @@
 import mondrian.rolap.*;
 import mondrian.rolap.agg.*;
 import mondrian.rolap.aggmatcher.*;
-<<<<<<< HEAD
 import mondrian.rolap.sql.*;
-=======
-import mondrian.rolap.sql.CodeSetTest;
-import mondrian.rolap.sql.CrossJoinArgFactoryTest;
-import mondrian.rolap.sql.SelectNotInGroupByTest;
-import mondrian.rolap.sql.SqlQueryTest;
->>>>>>> df06c731
 import mondrian.server.FileRepositoryTest;
 import mondrian.spi.impl.SybaseDialectTest;
 import mondrian.test.build.CodeComplianceTest;
@@ -347,13 +340,10 @@
             addTest(suite, CrossJoinArgFactoryTest.class);
             addTest(suite, UnionFunDefTest.class);
             addTest(suite, SybaseDialectTest.class);
-<<<<<<< HEAD
             addTest(suite, IdBatchResolverTest.class);
             addTest(suite, MemberCacheHelperTest.class);
             addTest(suite, EffectiveMemberCacheTest.class);
-=======
             addTest(suite, SqlStatementTest.class);
->>>>>>> df06c731
 
             boolean testNonEmpty = isRunOnce();
             if (!MondrianProperties.instance().EnableNativeNonEmpty.get()) {
